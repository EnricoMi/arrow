// Licensed to the Apache Software Foundation (ASF) under one
// or more contributor license agreements.  See the NOTICE file
// distributed with this work for additional information
// regarding copyright ownership.  The ASF licenses this file
// to you under the Apache License, Version 2.0 (the
// "License"); you may not use this file except in compliance
// with the License.  You may obtain a copy of the License at
//
//   http://www.apache.org/licenses/LICENSE-2.0
//
// Unless required by applicable law or agreed to in writing,
// software distributed under the License is distributed on an
// "AS IS" BASIS, WITHOUT WARRANTIES OR CONDITIONS OF ANY
// KIND, either express or implied.  See the License for the
// specific language governing permissions and limitations
// under the License.

#include "parquet/encryption/encryption.h"

#include <string.h>

#include <map>
#include <utility>

#include "arrow/util/logging_internal.h"
#include "arrow/util/string.h"
#include "arrow/util/utf8.h"
#include "parquet/encryption/encryption_internal.h"

using ::arrow::util::SecureString;

<<<<<<< HEAD
using ::arrow::internal::StartsWith;

// integer key retriever
void IntegerKeyIdRetriever::PutKey(uint32_t key_id, const std::string& key) {
  key_map_.insert({key_id, key});
}
=======
namespace parquet {
>>>>>>> 15662e67

// any empty SecureString key is interpreted as if no key is given
// this instance is used when a SecureString reference is returned
static SecureString kNoKey = SecureString();

// integer key retriever
void IntegerKeyIdRetriever::PutKey(uint32_t key_id, SecureString key) {
  key_map_.insert({key_id, std::move(key)});
}

// string key retriever
void StringKeyIdRetriever::PutKey(std::string key_id, SecureString key) {
  key_map_.insert({std::move(key_id), std::move(key)});
}

SecureString StringKeyIdRetriever::GetKeyById(const std::string& key_id) {
  return key_map_.at(key_id);
}

ColumnEncryptionProperties::Builder* ColumnEncryptionProperties::Builder::key(
    std::string column_key) {
  return key(SecureString(std::move(column_key)));
}

ColumnEncryptionProperties::Builder* ColumnEncryptionProperties::Builder::key(
    SecureString column_key) {
  if (column_key.empty()) return this;

  DCHECK(key_.empty());
  key_ = std::move(column_key);
  return this;
}

ColumnEncryptionProperties::Builder* ColumnEncryptionProperties::Builder::key_metadata(
    std::string key_metadata) {
  DCHECK(!key_metadata.empty());
  key_metadata_ = std::move(key_metadata);
  return this;
}

ColumnEncryptionProperties::Builder* ColumnEncryptionProperties::Builder::key_id(
    std::string key_id) {
  // key_id is expected to be in UTF8 encoding
  ::arrow::util::InitializeUTF8();
  const uint8_t* data = reinterpret_cast<const uint8_t*>(key_id.c_str());
  if (!::arrow::util::ValidateUTF8(data, key_id.size())) {
    throw ParquetException("key id should be in UTF8 encoding");
  }

  DCHECK(!key_id.empty());
  this->key_metadata(std::move(key_id));
  return this;
}

FileDecryptionProperties::Builder* FileDecryptionProperties::Builder::column_keys(
    ColumnPathToDecryptionPropertiesMap column_decryption_properties) {
  if (column_decryption_properties.size() == 0) return this;

  if (column_decryption_properties_.size() != 0)
    throw ParquetException("Column properties already set");

  column_decryption_properties_ = std::move(column_decryption_properties);
  return this;
}

FileDecryptionProperties::Builder* FileDecryptionProperties::Builder::footer_key(
    std::string footer_key) {
  return this->footer_key(SecureString(std::move(footer_key)));
}

FileDecryptionProperties::Builder* FileDecryptionProperties::Builder::footer_key(
    SecureString footer_key) {
  if (footer_key.empty()) {
    return this;
  }
  DCHECK(footer_key_.empty());
  footer_key_ = std::move(footer_key);
  return this;
}

FileDecryptionProperties::Builder* FileDecryptionProperties::Builder::key_retriever(
    std::shared_ptr<DecryptionKeyRetriever> key_retriever) {
  if (key_retriever == nullptr) return this;

  DCHECK(key_retriever_ == nullptr);
  key_retriever_ = std::move(key_retriever);
  return this;
}

FileDecryptionProperties::Builder* FileDecryptionProperties::Builder::aad_prefix(
    std::string aad_prefix) {
  if (aad_prefix.empty()) {
    return this;
  }
  DCHECK(aad_prefix_.empty());
  aad_prefix_ = std::move(aad_prefix);
  return this;
}

FileDecryptionProperties::Builder* FileDecryptionProperties::Builder::aad_prefix_verifier(
    std::shared_ptr<AADPrefixVerifier> aad_prefix_verifier) {
  if (aad_prefix_verifier == nullptr) return this;

  DCHECK(aad_prefix_verifier_ == nullptr);
  aad_prefix_verifier_ = std::move(aad_prefix_verifier);
  return this;
}

ColumnDecryptionProperties::Builder* ColumnDecryptionProperties::Builder::key(
    SecureString key) {
  if (key.empty()) return this;

  DCHECK(key_.empty());
  key_ = std::move(key);
  return this;
}

std::shared_ptr<ColumnDecryptionProperties> ColumnDecryptionProperties::Builder::build() {
  return std::shared_ptr<ColumnDecryptionProperties>(
      new ColumnDecryptionProperties(column_path_, key_));
}

FileEncryptionProperties::Builder* FileEncryptionProperties::Builder::footer_key_metadata(
    std::string footer_key_metadata) {
  if (footer_key_metadata.empty()) return this;

  DCHECK(footer_key_metadata_.empty());
  footer_key_metadata_ = std::move(footer_key_metadata);
  return this;
}

FileEncryptionProperties::Builder* FileEncryptionProperties::Builder::encrypted_columns(
    ColumnPathToEncryptionPropertiesMap encrypted_columns) {
  if (encrypted_columns.size() == 0) return this;

  if (encrypted_columns_.size() != 0)
    throw ParquetException("Column properties already set");

  encrypted_columns_ = std::move(encrypted_columns);
  return this;
}

void FileEncryptionProperties::EncryptSchema(const SchemaDescriptor& schema) {
  // Check that all columns in columnEncryptionProperties exist in the schema.
  // Copy the encrypted_columns map as we are going to modify it while iterating it
  auto encrypted_columns = ColumnPathToEncryptionPropertiesMap(encrypted_columns_);
  // if columnEncryptionProperties is empty, every column in file schema will be
  // encrypted with footer key.
  if (!encrypted_columns.empty()) {
    std::vector<std::pair<std::string, std::string>> column_path_vec;
    // First, memorize all column or schema paths of the schema as dot-strings.
    for (int i = 0; i < schema.num_columns(); i++) {
      auto column = schema.Column(i);
      auto column_path = column->path()->ToDotString();
      auto schema_path = column->schema_path()->ToDotString();
      column_path_vec.emplace_back(column_path, column_path);
      if (schema_path != column_path) {
        column_path_vec.emplace_back(schema_path, column_path);
      }
    }
    // Sort them alphabetically, so that we can use binary-search and look up parent
    // columns.
    std::sort(column_path_vec.begin(), column_path_vec.end());

    // Check if encrypted column exists in schema, or if it is a parent field of a column.
    for (const auto& elem : encrypted_columns) {
      auto& encrypted_column = elem.first;
      auto encrypted_column_prefix = encrypted_column + ".";

      // first we look up encrypted_columns as
      // find first column that equals encrypted_column or starts with encrypted_column
      auto it = std::lower_bound(
          column_path_vec.begin(), column_path_vec.end(), encrypted_column,
          [&](const std::pair<std::string, std::string>& item, const std::string& term) {
            return item.first < term;
          });
      bool matches = false;

      // encrypted_column encrypts column 'it' when 'it' is either equal to
      // encrypted_column, or 'it' starts with encrypted_column_prefix,
      // i.e. encrypted_column followed by a '.'
      while (it != column_path_vec.end() &&
             (it->first == encrypted_column ||
              StartsWith(it->first, encrypted_column_prefix))) {
        // there are columns encrypted by encrypted_column
        matches = true;

        // add column 'it' to file_encryption_properties.encrypted_columns
        // when encrypted_column is a parent column or a schema path
        if (it->second != encrypted_column) {
          encrypted_columns_.erase(encrypted_column);
          encrypted_columns_.erase(it->second);
          encrypted_columns_.emplace(it->second, elem.second);
        }

        // move to next match
        ++it;
      }

      // check encrypted_column matches any existing column
      if (!matches) {
        std::stringstream ss;
        ss << "Encrypted column " + encrypted_column + " not in file schema";
        throw ParquetException(ss.str());
      }
    }
  }
}

FileEncryptionProperties::Builder* FileEncryptionProperties::Builder::aad_prefix(
    std::string aad_prefix) {
  if (aad_prefix.empty()) return this;

  DCHECK(aad_prefix_.empty());
  aad_prefix_ = std::move(aad_prefix);
  store_aad_prefix_in_file_ = true;
  return this;
}

FileEncryptionProperties::Builder*
FileEncryptionProperties::Builder::disable_aad_prefix_storage() {
  DCHECK(!aad_prefix_.empty());

  store_aad_prefix_in_file_ = false;
  return this;
}

ColumnEncryptionProperties::ColumnEncryptionProperties(bool encrypted,
                                                       std::string column_path,
                                                       SecureString key,
                                                       std::string key_metadata)
    : column_path_(std::move(column_path)),
      encrypted_(encrypted),
      encrypted_with_footer_key_(encrypted && key.empty()),
      key_(std::move(key)),
      key_metadata_(std::move(key_metadata)) {
  DCHECK(!column_path_.empty());
  if (!encrypted) {
    DCHECK(key_.empty() && key_metadata_.empty());
  }
  if (!key_.empty()) {
    DCHECK(key_.length() == 16 || key_.length() == 24 || key_.length() == 32);
  }
  if (encrypted_with_footer_key_) {
    DCHECK(key_metadata_.empty());
  }
}

ColumnDecryptionProperties::ColumnDecryptionProperties(std::string column_path,
                                                       SecureString key)
    : column_path_(std::move(column_path)), key_(std::move(key)) {
  DCHECK(!column_path_.empty());

  if (!key_.empty()) {
    DCHECK(key_.length() == 16 || key_.length() == 24 || key_.length() == 32);
  }
}

const SecureString& FileDecryptionProperties::column_key(
    const std::string& column_path) const {
  if (column_decryption_properties_.find(column_path) !=
      column_decryption_properties_.end()) {
    auto column_prop = column_decryption_properties_.at(column_path);
    if (column_prop != nullptr) {
      return column_prop->key();
    }
  }
  return kNoKey;
}

FileDecryptionProperties::FileDecryptionProperties(
    SecureString footer_key, std::shared_ptr<DecryptionKeyRetriever> key_retriever,
    bool check_plaintext_footer_integrity, std::string aad_prefix,
    std::shared_ptr<AADPrefixVerifier> aad_prefix_verifier,
    ColumnPathToDecryptionPropertiesMap column_decryption_properties,
    bool plaintext_files_allowed)
    : footer_key_(std::move(footer_key)),
      aad_prefix_(std::move(aad_prefix)),
      aad_prefix_verifier_(std::move(aad_prefix_verifier)),
      column_decryption_properties_(std::move(column_decryption_properties)),
      key_retriever_(std::move(key_retriever)),
      check_plaintext_footer_integrity_(check_plaintext_footer_integrity),
      plaintext_files_allowed_(plaintext_files_allowed) {
  DCHECK(!footer_key_.empty() || nullptr != key_retriever_ ||
         0 != column_decryption_properties_.size());
  if (!footer_key_.empty()) {
    DCHECK(footer_key_.length() == 16 || footer_key_.length() == 24 ||
           footer_key_.length() == 32);
  }
  if (footer_key_.empty() && check_plaintext_footer_integrity) {
    DCHECK(nullptr != key_retriever_);
  }
}

FileEncryptionProperties::Builder* FileEncryptionProperties::Builder::footer_key_id(
    std::string key_id) {
  // key_id is expected to be in UTF8 encoding
  ::arrow::util::InitializeUTF8();
  const uint8_t* data = reinterpret_cast<const uint8_t*>(key_id.c_str());
  if (!::arrow::util::ValidateUTF8(data, key_id.size())) {
    throw ParquetException("footer key id should be in UTF8 encoding");
  }

  if (key_id.empty()) {
    return this;
  }

  return footer_key_metadata(std::move(key_id));
}

std::shared_ptr<ColumnEncryptionProperties>
FileEncryptionProperties::column_encryption_properties(const std::string& column_path) {
  if (encrypted_columns_.size() == 0) {
    auto builder = std::make_shared<ColumnEncryptionProperties::Builder>(column_path);
    return builder->build();
  }
  if (encrypted_columns_.find(column_path) != encrypted_columns_.end()) {
    return encrypted_columns_[column_path];
  }

  return nullptr;
}

FileEncryptionProperties::FileEncryptionProperties(
    ParquetCipher::type cipher, SecureString footer_key, std::string footer_key_metadata,
    bool encrypted_footer, std::string aad_prefix, bool store_aad_prefix_in_file,
    ColumnPathToEncryptionPropertiesMap encrypted_columns)
    : footer_key_(std::move(footer_key)),
      footer_key_metadata_(std::move(footer_key_metadata)),
      encrypted_footer_(encrypted_footer),
      aad_prefix_(std::move(aad_prefix)),
      store_aad_prefix_in_file_(store_aad_prefix_in_file),
      encrypted_columns_(std::move(encrypted_columns)) {
  DCHECK(!footer_key_.empty());
  // footer_key must be either 16, 24 or 32 bytes.
  DCHECK(footer_key_.length() == 16 || footer_key_.length() == 24 ||
         footer_key_.length() == 32);

  uint8_t aad_file_unique[kAadFileUniqueLength];
  encryption::RandBytes(aad_file_unique, kAadFileUniqueLength);
  std::string aad_file_unique_str(reinterpret_cast<char const*>(aad_file_unique),
                                  kAadFileUniqueLength);

  bool supply_aad_prefix = false;
  if (aad_prefix_.empty()) {
    file_aad_ = aad_file_unique_str;
  } else {
    file_aad_ = aad_prefix_ + aad_file_unique_str;
    if (!store_aad_prefix_in_file_) supply_aad_prefix = true;
  }
  algorithm_.algorithm = cipher;
  algorithm_.aad.aad_file_unique = aad_file_unique_str;
  algorithm_.aad.supply_aad_prefix = supply_aad_prefix;
  if (!aad_prefix_.empty() && store_aad_prefix_in_file_) {
    algorithm_.aad.aad_prefix = aad_prefix_;
  }
}

}  // namespace parquet<|MERGE_RESOLUTION|>--- conflicted
+++ resolved
@@ -29,16 +29,9 @@
 
 using ::arrow::util::SecureString;
 
-<<<<<<< HEAD
+namespace parquet {
+
 using ::arrow::internal::StartsWith;
-
-// integer key retriever
-void IntegerKeyIdRetriever::PutKey(uint32_t key_id, const std::string& key) {
-  key_map_.insert({key_id, key});
-}
-=======
-namespace parquet {
->>>>>>> 15662e67
 
 // any empty SecureString key is interpreted as if no key is given
 // this instance is used when a SecureString reference is returned
